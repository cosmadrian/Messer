--- conflicted
+++ resolved
@@ -53,11 +53,6 @@
 
     this.user.friendsList = {}
 
-<<<<<<< HEAD
-      return resolve(this.user)
-    }),
-  )
-=======
     // store friends by name
     data.forEach((friend) => {
       this.user.friendsList[friend.fullName] = friend
@@ -65,7 +60,6 @@
 
     return resolve(this.user)
   }))
->>>>>>> 20e1edd5
 }
 
 /**
