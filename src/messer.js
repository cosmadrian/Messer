--- conflicted
+++ resolved
@@ -168,13 +168,11 @@
  * @return {Promise}
  */
 Messer.prototype.processCommand = function processCommand(rawCommand) {
-<<<<<<< HEAD
   this.clear() // If we are typing, new messages have been read
 
-=======
   let commandHandler = null
   let localCommand = rawCommand
->>>>>>> b59506ae
+
   // ignore if rawCommand is only spaces
   if (localCommand.trim().length === 0) return null
 
