--- conflicted
+++ resolved
@@ -49,11 +49,6 @@
 
     this.user.friendsList = {}
 
-<<<<<<< HEAD
-      return resolve(this.user)
-    }),
-  )
-=======
     // store friends by name
     data.forEach((friend) => {
       this.user.friendsList[friend.fullName] = friend
@@ -61,7 +56,6 @@
 
     return resolve(this.user)
   }))
->>>>>>> 434dd34e
 }
 
 /**
