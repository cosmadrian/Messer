const chalk = require("chalk");

const helpers = require("../util/helpers");
const lock = require("../util/lock");
const commandTypes = require("./command-types");
const { getThreadHistory, getThreadByName } = require("./utils");

/* Store regexps that match raw commands */
const commandShortcuts = {
  h: commandTypes.HISTORY,
  m: commandTypes.MESSAGE,
  r: commandTypes.REPLY,
  c: commandTypes.CLEAR,
};

/**
 * Matches a raw command on a given regex and returns the available arguments
 * @param {Regex} regexp - regex to use to parse command
 * @param {String} rawCommand - command to parse
 * @return {Array<String>}
 */
function parseCommand(regexp, rawCommand) {
  if (regexp) return rawCommand.match(regexp);

  // return a 1-item array if no regex i.e. 1 word commands (contacts, etc.)
  return [rawCommand.trim()];
}

/**
 * Command register. All commands get bound to the Messer instance, which allows
 * the api (and others) to be referenced and used within the functions.
 */
const commands = {
  /**
   * Sends message to given user
   * @param {String} rawCommand - command to handle
   * @return {Promise<String>}
   */
  [commandTypes.MESSAGE.command](rawCommand) {
    return new Promise((resolve, reject) => {
      const argv = parseCommand(commandTypes.MESSAGE.regexp, rawCommand);
      if (!argv) return reject(Error("Invalid message - check your syntax"));

      const rawReceiver = argv[2];
      const rawMessage = argv[3];

      if (rawMessage.length === 0) {
        return reject(Error("No message to send - check your syntax"));
      }

      // clean message
      const message = rawMessage.split("\\n").join("\u000A");

      return getThreadByName(this.messen, rawReceiver)
        .then(thread => {
          if (!thread) throw new Error("No thread found");

          return this.messen.api.sendMessage(
            { body: message },
            thread.threadID,
            err => {
              if (err) return reject(err);

              return resolve(`Sent message to ${thread.name}`);
            },
          );
        })
        .catch(e => {
          return reject(
            Error(
              `User '${rawReceiver}' could not be found in your friends list!`,
            ),
          );
        });
    });
  },

  /**
   * Replies with a given message to the last received thread.
   * @param {String} rawCommand - command to handle
   * @return {Promise<null>}
   */
  [commandTypes.REPLY.command](rawCommand) {
    return new Promise((resolve, reject) => {
      if (this.lastThread === null) {
        return reject(
          Error(
            "ERROR: You need to receive a message on Messer before using `reply`",
          ),
        );
      }

      const argv = parseCommand(commandTypes.REPLY.regexp, rawCommand);
      if (!argv || !argv[2]) {
        return reject(Error("Invalid command - check your syntax"));
      }

      // var body = rawCommand.substring(commandTypes.REPLY.length).trim()

      return this.messen.api.sendMessage(argv[2], this.lastThread, err => {
        if (err) return reject(err);

        return resolve();
      });
    });
  },

  /**
   * Displays users friend list
   * @return {Promise<String>}
   */
  [commandTypes.CONTACTS.command]() {
    return new Promise(resolve => {
      const { friends } = this.messen.store.users.me;
      if (friends.length === 0) return resolve("You have no friends 😢");

      const friendsPretty = friends
        .sort((a, b) => (a.name > b.name ? 1 : -1))
        .map(user => user.name)
        .join("\n");

      return resolve(friendsPretty);
    });
  },

  /**
   * Displays usage instructions
   * @return {Promise<String>}
   */
  [commandTypes.HELP.command]() {
    const helpPretty = `Commands:\n${helpers
      .objectValues(commandTypes)
      .filter(command => command.help)
      .map(type => {
        return `${chalk.blue(type.command)}`;
      })
      .join("\n")}`;

    return new Promise(resolve => resolve(helpPretty));
  },

  /**
   * Logs the user out of Messer
   */
  [commandTypes.LOGOUT.command]() {
    return this.logout();
  },

  /**
   * Clears the number of unread messages in the terminal title
   * @return {Promise<String>}
   */
  [commandTypes.CLEAR.command]() {
    return new Promise(() => this.clear());
  },

  /**
   * Retrieves last n messages from specified friend
   * @param {String} rawCommand - command to handle
   * @return {Promise<String>}
   */
  [commandTypes.HISTORY.command](rawCommand) {
    const DEFAULT_COUNT = 5;

    const argv = parseCommand(commandTypes.HISTORY.regexp, rawCommand);
    if (!argv) return Promise.reject("Invalid command - check your syntax");
    const rawThreadName = argv[2];
    const messageCount = argv[3] ? parseInt(argv[3].trim(), 10) : DEFAULT_COUNT;

    return getThreadHistory(this.messen, rawThreadName)
      .then(threadHistory => {
        if (threadHistory.length === 0) {
          return "You haven't started a conversation!";
        }

        const senderIds = Array.from(
          new Set(threadHistory.map(message => message.senderID)),
        );

        return this.messen.store.users.getUsers(senderIds).then(users => {
          const threadHistoryText = threadHistory
            .filter(event => event.type === "message") // TODO include other events here
            .reduce((a, message) => {
              let sender = users.find(
                user => user && user.id === message.senderID,
              );
              if (!sender) {
                sender = { name: "unknown" };
              }

<<<<<<< HEAD
              return this.messen.store.users.getUsers(senderIds).then(users => {
                const threadHistoryText = threadHistory
                  .filter(event => event.type === "message") // TODO include other events here
                  .map(message => {
                    let sender = users.find(
                      user => user && user.id === message.senderID,
                    );
                    if (!sender) {
                      sender = { name: "unknown" };
                    }

                    let messageBody = message.body;

                    if (message.attachments && message.attachments.length > 0) {
                      messageBody += message.attachments
                        .map(helpers.parseAttachment)
                        .join(", ");
                    }

                    let logText = `${sender.name}: ${messageBody}`;
                    if (message.isUnread) logText = `(unread) ${logText}`;
                    if (
                      message.senderID === this.messen.store.users.me.user.id
                    ) {
                      logText = chalk.dim(logText);
                    }

                    return `${logText}`;
                  })
                  .join("\n");

                return resolve(threadHistoryText);
              });
            },
          );
        })
        .catch(err =>
          reject(
            Error(`We couldn't find a thread for '${rawThreadName}'! ${err}`),
          ),
=======
              let messageBody = message.body;

              if (message.attachments && message.attachments.length > 0) {
                messageBody += message.attachments
                  .map(helpers.parseAttachment)
                  .join(", ");
              }

              let logText = `${sender.name}: ${messageBody}`;
              if (message.isUnread) logText = `(unread) ${logText}`;
              if (message.senderID === this.messen.store.users.me.user.id) {
                logText = chalk.dim(logText);
              }

              return `${a}${logText}\n`;
            }, "");

          return threadHistoryText;
        });
      })
      .catch(err => {
        throw new Error(
          `We couldn't find a thread for '${rawThreadName}'! ${err}`,
>>>>>>> 374c517c
        );
      });
  },

  /**
   * Changes the color of the thread that matches given name
   * @param {String} rawCommand - command to handle
   * @return {Promise<null>}
   */
  [commandTypes.COLOR.command](rawCommand) {
    return new Promise((resolve, reject) => {
      const argv = parseCommand(commandTypes.COLOR.regexp, rawCommand);
      if (!argv) return reject(Error("Invalid command - check your syntax"));

      let color = argv[3];
      if (!color.startsWith("#")) {
        color = this.messen.api.threadColors[color];
        if (!color) return reject(Error(`Color '${argv[3]}' not available`));
      }
      // check if hex code is legit (TODO: regex this)
      if (color.length !== 7) {
        return reject(Error(`Hex code '${argv[3]}' is not valid`));
      }

      const rawThreadName = argv[2];

      // Find the thread to send to
      return getThreadByName(this.messen, rawThreadName)
        .then(thread =>
          this.messen.api.changeThreadColor(color, thread.theadID, err => {
            if (err) return reject(err);

            return resolve();
          }),
        )
        .catch(() => {
          return reject(Error(`Thread '${rawThreadName}' couldn't be found!`));
        });
    });
  },

  /**
   * Displays the most recent n threads
   * @param {String} rawCommand - command to handle
   * @return {Promise<string>}
   */
  [commandTypes.RECENT.command](rawCommand) {
    return new Promise((resolve, reject) => {
      const argv = parseCommand(commandTypes.RECENT.regexp, rawCommand);
      if (!argv) return reject(Error("Invalid command - check your syntax"));

      const DEFAULT_COUNT = 5;

      const threadCount = argv[2]
        ? parseInt(argv[2].trim(), 10)
        : DEFAULT_COUNT;

      const threadList = this.messen.store.threads
        .getThreadList(threadCount)
        .sort((a, b) => a.lastMessageTimestamp < b.lastMessageTimestamp)
        .reduce((a, thread, i) => {
          let logText = `[${i}] ${thread.name}`;
          if (thread.unreadCount) logText = chalk.red(logText);

          return `${a}${logText}\n`;
        }, "");

      return resolve(threadList);
    });
  },

  /**
   * Locks the display onto a given user
   */
  [commandTypes.LOCK.command](rawCommand) {
    return new Promise((resolve, reject) => {
      const argv = parseCommand(commandTypes.LOCK.regexp, rawCommand);
      if (!argv) return reject(Error("Invalid command - check your syntax"));

      const rawReceiver = argv[2];
      const anonymous = argv[3] === "--secret";

      return getThreadByName(this.messen, rawReceiver)
        .then(thread => {
          lock.lockOn(thread.name, anonymous);
          this.setReplPrompt(`${thread.name}${anonymous ? " 🔒" : ""}> `);

          return resolve(
            `Locked on to ${thread.name} ${
              anonymous ? "(anonymous mode)" : ""
            }`,
          );
        })
        .catch(err => {
          return reject(
            Error(
              `Cannot find user "${rawReceiver}" in friends list or active threads`,
            ),
          );
        });
    });
  },

  [commandTypes.UNLOCK.command]() {
    return new Promise((resolve, reject) => {
      if (lock.isLocked()) {
        const threadName = lock.getLockedTarget();
        lock.unlock();
        this.setReplPrompt("> ");
        return resolve(`Unlocked from ${threadName}`);
      }
      return reject(Error("No current locked user"));
    });
  },

  /**
   * Delete the most recent n threads
   * @param {String} rawCommand - command to handle
   * @return {Promise<string>}
   */
  [commandTypes.DELETE.command](rawCommand) {
    const argv = parseCommand(commandTypes.DELETE.regexp, rawCommand);
    if (!argv || !argv[2])
      return Promise.reject("Invalid command - check your syntax");

    const rawThreadName = argv[2];
    const messageCount = argv[3] ? parseInt(argv[3].trim(), 10) : 1;

    const deleteMessage = messageId => {
      return new Promise((resolve, reject) => {
        this.messen.api.deleteMessage(messageId, err => {
          if (err) return reject(err);
          return resolve();
        });
      });
    };

    return getThreadHistory(this.messen, rawThreadName, messageCount).then(
      threadHistory => {
        return Promise.all(
          threadHistory.map(thread => {
            return deleteMessage(thread.messageID);
          }),
        ).then(deleted => {
          return `Last ${deleted.length} messages deleted.`;
        });
      },
    );
  },
};

module.exports = {
  /**
   * Return the command handler for a given keyword
   * @param {*} rawCommandKeyword - can be longform or shortcut command i.e. message | m
   * @return {Promise}
   */
  getCommandHandler(rawCommandKeyword) {
    const shortcutCommand = commandShortcuts[rawCommandKeyword];

    if (shortcutCommand) {
      return commands[shortcutCommand.command];
    }

    return commands[rawCommandKeyword];
  },
};<|MERGE_RESOLUTION|>--- conflicted
+++ resolved
@@ -180,7 +180,7 @@
         return this.messen.store.users.getUsers(senderIds).then(users => {
           const threadHistoryText = threadHistory
             .filter(event => event.type === "message") // TODO include other events here
-            .reduce((a, message) => {
+            .map(message => {
               let sender = users.find(
                 user => user && user.id === message.senderID,
               );
@@ -188,48 +188,6 @@
                 sender = { name: "unknown" };
               }
 
-<<<<<<< HEAD
-              return this.messen.store.users.getUsers(senderIds).then(users => {
-                const threadHistoryText = threadHistory
-                  .filter(event => event.type === "message") // TODO include other events here
-                  .map(message => {
-                    let sender = users.find(
-                      user => user && user.id === message.senderID,
-                    );
-                    if (!sender) {
-                      sender = { name: "unknown" };
-                    }
-
-                    let messageBody = message.body;
-
-                    if (message.attachments && message.attachments.length > 0) {
-                      messageBody += message.attachments
-                        .map(helpers.parseAttachment)
-                        .join(", ");
-                    }
-
-                    let logText = `${sender.name}: ${messageBody}`;
-                    if (message.isUnread) logText = `(unread) ${logText}`;
-                    if (
-                      message.senderID === this.messen.store.users.me.user.id
-                    ) {
-                      logText = chalk.dim(logText);
-                    }
-
-                    return `${logText}`;
-                  })
-                  .join("\n");
-
-                return resolve(threadHistoryText);
-              });
-            },
-          );
-        })
-        .catch(err =>
-          reject(
-            Error(`We couldn't find a thread for '${rawThreadName}'! ${err}`),
-          ),
-=======
               let messageBody = message.body;
 
               if (message.attachments && message.attachments.length > 0) {
@@ -244,8 +202,9 @@
                 logText = chalk.dim(logText);
               }
 
-              return `${a}${logText}\n`;
-            }, "");
+              return `${logText}`;
+            })
+            .join("\n");
 
           return threadHistoryText;
         });
@@ -253,7 +212,6 @@
       .catch(err => {
         throw new Error(
           `We couldn't find a thread for '${rawThreadName}'! ${err}`,
->>>>>>> 374c517c
         );
       });
   },
