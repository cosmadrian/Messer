--- conflicted
+++ resolved
@@ -5,8 +5,6 @@
 ![Downloads](https://img.shields.io/npm/dm/messer.svg)
 ![Version](https://img.shields.io/npm/v/messer.svg)
 ![License](https://img.shields.io/npm/l/messer.svg)
-
-![](https://user-images.githubusercontent.com/12551741/27252310-6655f4f6-539e-11e7-978b-c8eaba02ba68.png)
 
 ![](https://user-images.githubusercontent.com/12551741/27252310-6655f4f6-539e-11e7-978b-c8eaba02ba68.png)
 
@@ -55,7 +53,6 @@
 
 ## Commands Reference
 
-<<<<<<< HEAD
 ### message
 
 Sends a _message_ to a given _user_
@@ -66,21 +63,11 @@
 
 Examples
 
-=======
-### Commands Reference
-
-#### message
-`[message | m] "[user]" [message]`
-Sends a _message_ to a given _user_
-
-Examples
->>>>>>> c3db6435
 - `message "Matthew" hello world!`
 - `m "Matthew" hello world!`
 
 When sending a message, Messer picks the closest match to what you type in as `user`. For this reason, you should probably use last names if you want to avoid accidentally texting someone.
 
-<<<<<<< HEAD
 ### reply
 
 Replys to the last message you recevied i.e. Sends a message to the user of the most recently received message.
@@ -90,43 +77,10 @@
 ```
 
 Example
-=======
-#### reply
-Replys to the last message you recevied i.e. Sends a message to the user of the most recently received message.
-`[reply | r] [message]`
 
-Example
 - `r "hey yo this is my reply"`
 
 Note: this will only work if you have received at least one message through Messer.
-
-#### contacts
-Lists all of your Facebook friends
-`contacts`
-
-#### read
-Displays the last _n_ messages in the conversation with a given user. The number of messages to retrieve are optional (default is 5).
-`read "[user]" [numMessages]`
-
-Examples
-- `read "Matthew" 10`
-- `read "Matthew"`
->>>>>>> c3db6435
-
-- `r "hey yo this is my reply"`
-
-<<<<<<< HEAD
-Note: this will only work if you have received at least one message through Messer.
-=======
-* Track received messages from users, and ~~give the user the ability to look at them with a command~~
-* Make a Messenger-esque UI in the terminal
-	* Using `blessed`
-	* Make an option to use prettier UI vs plain text
-* Be able to send to specific group chats
-	* Maybe something with `getThreadList` - a list of recent conversations with indices, and be able to reply to a conversation by inputting its index
-* Different colors for different chats?
-* Giphy support - send random gif based on text user sends
->>>>>>> c3db6435
 
 ### contacts
 
@@ -150,12 +104,14 @@
 - `h "Matthew"`
 
 ### Group Chats
+
 Messages from group chats appear like
+
 ```bash
 (My cool friends) John Smith - hey guys!!$$@@
 ```
+
 Send a message to a group by using the `message` command. The `name` is the name of the group chat! Reply works as normal
-
 
 ## Contributing
 
