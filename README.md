# Messer

Command-line Messaging for Facebook Messenger

![Downloads](https://img.shields.io/npm/dm/messer.svg)
![Version](https://img.shields.io/npm/v/messer.svg)
![License](https://img.shields.io/npm/l/messer.svg)

![](https://user-images.githubusercontent.com/12551741/27252310-6655f4f6-539e-11e7-978b-c8eaba02ba68.png)

## Installation

```bash
npm install -g messer
```

## Quick Start

1. Install `messer`
2. Run `messer`
    ```bash
    $ messer
    ```
3. Enter your details
4. ...
5. Profit

For a list of commands, jump to the [Commands Reference](https://github.com/mjkaufer/Messer#commands-reference)

## Setup

### 2-Factor Authentication

1. Start Messer and wait for "Enter Code" prompt
2. Enter a 2FA code generated from your 2FA app

    If at this point the login fails, go to [Facebook](https://www.facebook.com) and check for an "Unrecognised browser" notification

3. Approve the browser/device (i.e. approve Messer)
4. Retry from Step 1

After you've successfully logged in, an `appstate.json` file is created which should allow you to skip this process every time you log in. If you wish to "start over", just delete that file.

This _should™_ work! Please let us know if it doesn't: we've had a number of issues with it in the past.

## Commands Reference

### `message`

Sends a _message_ to a given _user_

```bash
(message | m) "<user>" <message>
```

Examples

- `message "Matthew" hello world!`
- `m "Matthew" hello world!`

When sending a message, Messer picks the closest match to what you type in as `user`. For this reason, you should probably use last names if you want to avoid accidentally texting someone.

### `reply`

Replys to the last message you recevied i.e. Sends a message to the user of the most recently received message.

```bash
(reply | r) <message>
```

Example

- `r "hey yo this is my reply"`

Note: this will only work if you have received at least one message through Messer.

### `contacts`

Lists all of your Facebook friends

```bash
contacts
```

### `history`

Displays the last _n_ messages in the conversation with a given user. The number of messages to retrieve are optional (default is 5).

```bash
(history | h] "<user>" [<numMessages>]
```

Examples

- `history "Matthew" 10`
- `h "Matthew"`

### `recent`

Displays the _n_ most recent conversations. The number of threads is optional (default is 5).

```bash
recent [<numThreads>]
```

Examples

- `history "Matthew" 10`
- `h "Matthew"`

<<<<<<< HEAD
### `logout`

Logs you out

```bash
logout
```

=======
## Non-interactive Mode

Messer can be run in non-interactive mode with command line arguments to execute a single command. Special characters have to be escaped.  


```bash
messer [command]
```

Login will be prompted if this is the first time logging in.  


Examples

- `messer m \"John Smith\" Hey, John`
- `messer r Hey, John`


>>>>>>> 20e1edd5
## FAQ

### Group Chats

Messages from group chats appear like

```bash
(My cool friends) John Smith - hey guys!!$$@@
```

Send a message to a group by using the `message` command. The `name` is the name of the group chat! Reply works as normal

## Contributing

Take a look in [Issues](https://github.com/mjkaufer/Messer/issues) for things to contribute to. Only PR's that reference an issue will be considered. If you have a feature idea, submit an issue so it can be discussed!

### Before you submit your PR, ask yourself...

1. Does this PR resolve a particular issue? (if not, then why is this PR necessary)?

2. Have I written tests? (where appropriate)

3. Have I made sure the tests pass?

```bash
npm test
```<|MERGE_RESOLUTION|>--- conflicted
+++ resolved
@@ -108,7 +108,6 @@
 - `history "Matthew" 10`
 - `h "Matthew"`
 
-<<<<<<< HEAD
 ### `logout`
 
 Logs you out
@@ -117,7 +116,7 @@
 logout
 ```
 
-=======
+
 ## Non-interactive Mode
 
 Messer can be run in non-interactive mode with command line arguments to execute a single command. Special characters have to be escaped.  
@@ -136,7 +135,6 @@
 - `messer r Hey, John`
 
 
->>>>>>> 20e1edd5
 ## FAQ
 
 ### Group Chats
